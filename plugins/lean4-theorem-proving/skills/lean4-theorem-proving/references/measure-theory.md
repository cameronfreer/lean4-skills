# Measure Theory Reference

Deep patterns and pitfalls for measure theory and probability in Lean 4.

**When to use this reference:**
- Working with sub-σ-algebras and conditional expectation
- Hitting type class synthesis errors with measures
- Debugging "failed to synthesize instance" errors

---

## TL;DR - Essential Rules

When working with sub-σ-algebras and conditional expectation:

1. **Make ambient space explicit:** `{m₀ : MeasurableSpace Ω}` (never `‹_›`)
2. **Correct binder order:** All instance parameters first, THEN plain parameters
3. **Use `haveI`** to provide trimmed measure instances before calling mathlib
4. **Avoid instance pollution:** Pin ambient (`let m0 := ‹...›`), use `@` for ambient facts (see [instance-pollution.md](instance-pollution.md))
5. **Prefer set-integral projection:** Use `set_integral_condexp` instead of proving `μ[g|m] = g`
6. **Rewrite products to indicators:** `f * indicator` → `indicator f` avoids measurability issues
7. **Follow condExpWith pattern** for conditional expectation (see below)
8. **Copy-paste σ-algebra relations** from ready-to-use snippets (see Advanced Patterns)

---

## ❌ Common Anti-Patterns (DON'T)

**Avoid these - they cause subtle bugs:**

1. **❌ Don't use `‹_›` for ambient space**
   - Bug: Resolves to `m` instead of ambient, giving `hm : m ≤ m`
   - Fix: Explicit `{m₀ : MeasurableSpace Ω}` and `hm : m ≤ m₀`

2. **❌ Don't define sub-σ-algebras without pinning ambient first**
   - Bug: Instance pollution makes Lean pick local `mW` over ambient (even from outer scopes!)
   - Fix: Pin ambient (`let m0 := ‹...›`), use `@` for ambient facts, THEN define `let mW := ...`

3. **❌ Don't prove CE idempotence when you need set-integral equality**
   - Hard: Proving `μ[g|m] = g` a.e.
   - Easy: `set_integral_condexp` gives `∫_{s} μ[g|m] = ∫_{s} g` for s ∈ m

4. **❌ Don't force product measurability**
   - Fragile: `AEStronglyMeasurable (fun ω => f ω * g ω)`
   - Robust: Rewrite to `indicator` and use `Integrable.indicator`

---

## Essential Pattern: condExpWith

The canonical approach for conditional expectation with sub-σ-algebras:

```lean
lemma my_condexp_lemma
    {Ω : Type*} {m₀ : MeasurableSpace Ω}  -- ✅ Explicit ambient
    {μ : Measure Ω} [IsFiniteMeasure μ]
    {m : MeasurableSpace Ω} (hm : m ≤ m₀)  -- ✅ Explicit relation
    {f : Ω → ℝ} (hf : Integrable f μ) :
    ... μ[f|m] ... := by
  -- Provide instances explicitly:
  haveI : IsFiniteMeasure μ := inferInstance
  haveI : IsFiniteMeasure (μ.trim hm) := isFiniteMeasure_trim μ hm
  haveI : SigmaFinite (μ.trim hm) := sigmaFinite_trim μ hm

  -- Now CE and mathlib lemmas work
  ...
```

**Key elements:**
- `{m₀ : MeasurableSpace Ω}` - explicit ambient space
- `(hm : m ≤ m₀)` - explicit relation (not `m ≤ ‹_›`)
- `haveI` for trimmed measure instances before using CE

---

## Critical: Binder Order Matters

```lean
-- ❌ WRONG: m before instance parameters
lemma bad {Ω : Type*} [MeasurableSpace Ω]
    (m : MeasurableSpace Ω)  -- Plain param TOO EARLY
    {μ : Measure Ω} [IsProbabilityMeasure μ]
    (hm : m ≤ ‹MeasurableSpace Ω›) : Result := by
  sorry  -- ‹MeasurableSpace Ω› resolves to m!

-- ✅ CORRECT: ALL instances first, THEN plain parameters
lemma good {Ω : Type*} [inst : MeasurableSpace Ω]
    {μ : Measure Ω} [IsProbabilityMeasure μ]  -- All instances
    (m : MeasurableSpace Ω)                    -- Plain param AFTER
    (hm : m ≤ inst) : Result := by
  sorry  -- Instance resolution works correctly
```

**Why:** When `m` appears before instance params, `‹MeasurableSpace Ω›` resolves to `m` instead of the ambient instance.

---

## Common Error Messages

**"typeclass instance problem is stuck"** → Add `haveI` for trimmed measure instances

**"has type @MeasurableSet Ω m B but expected @MeasurableSet Ω m₀ B"** → Check binder order

**"failed to synthesize instance IsFiniteMeasure ?m.104"** → Make ambient space explicit

---

## Advanced Patterns (Battle-Tested from Real Projects)

### 1. Avoid Instance Pollution (Pin Ambient + Use `@`)

**Problem:** When you define `let mW : MeasurableSpace Ω := ...`, Lean picks `mW` over the ambient instance. Even outer scope definitions cause pollution.

**⭐ PREFERRED: Pin ambient instance + use `@` for ambient facts**

```lean
theorem my_theorem ... := by
  -- ✅ STEP 0: PIN the ambient instance
  let m0 : MeasurableSpace Ω := ‹MeasurableSpace Ω›

  -- ✅ STEP 1: ALL ambient work using m0 explicitly
  have hZ_m0 : @Measurable Ω β m0 _ Z := by simpa [m0] using hZ
  have hBpre : @MeasurableSet Ω m0 (Z ⁻¹' B) := hB.preimage hZ_m0
  have hCpre : @MeasurableSet Ω m0 (W ⁻¹' C) := hC.preimage hW_m0
  -- ... all other ambient facts

  -- ✅ STEP 2: NOW define sub-σ-algebras
  let mW  : MeasurableSpace Ω := MeasurableSpace.comap W m0
  let mZW : MeasurableSpace Ω := MeasurableSpace.comap (fun ω => (Z ω, W ω)) m0

  -- ✅ STEP 3: Work with sub-σ-algebras
  have hmW_le : mW ≤ m0 := hW.comap_le
```

**Why `@` is required:** Even if you do ambient work "first," outer scope pollution (e.g., `mW` defined in parent scope) makes Lean pick the wrong instance unless you explicitly force `m0` with `@` notation.

**⚡ Performance optimization:** If calling mathlib lemmas causes timeout errors, use the **three-tier strategy**:
```lean
-- Tier 2: m0 versions (for @ notation)
have hBpre_m0 : @MeasurableSet Ω m0 (Z ⁻¹' B) := hB.preimage hZ_m0

-- Tier 3: Ambient versions (for mathlib lemmas that infer instances)
have hBpre : MeasurableSet (Z ⁻¹' B) := by simpa [m0] using hBpre_m0

-- Use ambient version with mathlib:
have := integral_indicator hBpre ...  -- No expensive unification!
```

This eliminates timeout errors (500k+ heartbeats → normal) by avoiding expensive type unification.

**📚 For full details:** See [instance-pollution.md](instance-pollution.md) - explains scope pollution, 4 solutions, and performance optimization

---

### 2. Set-Integral Projection (Not Idempotence)

**Instead of proving** `μ[g|m] = g` a.e., **use this:**

```lean
-- For s ∈ m, Integrable g:
have : ∫ x in s, μ[g|m] x ∂μ = ∫ x in s, g x ∂μ :=
  set_integral_condexp (μ := μ) (m := m) (hm := hm) (hs := hs) (hf := hg)
```

**Wrapper to avoid parameter drift:**
```lean
lemma setIntegral_condExp_eq (μ : Measure Ω) (m : MeasurableSpace Ω) (hm : m ≤ ‹_›)
    {s : Set Ω} (hs : MeasurableSet s) {g : Ω → ℝ} (hg : Integrable g μ) :
  ∫ x in s, μ[g|m] x ∂μ = ∫ x in s, g x ∂μ := by
  simpa using set_integral_condexp (μ := μ) (m := m) (hm := hm) (hs := hs) (hf := hg)
```

---

### 3. Product → Indicator (Avoid Product Measurability)

```lean
-- Rewrite product to indicator
have hMulAsInd : (fun ω => μ[f|mW] ω * gB ω) = (Z ⁻¹' B).indicator (μ[f|mW]) := by
  funext ω; by_cases hω : ω ∈ Z ⁻¹' B
  · simp [gB, hω, Set.indicator_of_mem, mul_one]
  · simp [gB, hω, Set.indicator_of_notMem, mul_zero]

-- Integrability without product measurability
have : Integrable (fun ω => μ[f|mW] ω * gB ω) μ := by
  simpa [hMulAsInd] using (integrable_condexp).indicator (hB.preimage hZ)
```

**Restricted integral:** `∫_{S} (Z⁻¹ B).indicator h = ∫_{S ∩ Z⁻¹ B} h`

---

### 4. Bounding CE Pointwise (NNReal Friction-Free)

```lean
-- From |f| ≤ R to ‖μ[f|m]‖ ≤ R a.e.
have hbdd_f : ∀ᵐ ω ∂μ, |f ω| ≤ (1 : ℝ) := …
have hbdd_f' : ∀ᵐ ω ∂μ, |f ω| ≤ ((1 : ℝ≥0) : ℝ) :=
  hbdd_f.mono (fun ω h => by simpa [NNReal.coe_one] using h)
have : ∀ᵐ ω ∂μ, ‖μ[f|m] ω‖ ≤ (1 : ℝ) := by
  simpa [Real.norm_eq_abs, NNReal.coe_one] using
    ae_bdd_condExp_of_ae_bdd (μ := μ) (m := m) (R := (1 : ℝ≥0)) (f := f) hbdd_f'
```

---

### 5. σ-Algebra Relations (Ready-to-Paste)

```lean
-- σ(W) ≤ ambient
have hmW_le : mW ≤ ‹MeasurableSpace Ω› := hW.comap_le

-- σ(Z,W) ≤ ambient
have hmZW_le : mZW ≤ ‹MeasurableSpace Ω› := (hZ.prod_mk hW).comap_le

-- σ(W) ≤ σ(Z,W)
have hmW_le_mZW : mW ≤ mZW := (measurable_snd.comp (hZ.prod_mk hW)).comap_le

-- Measurability transport
have hsm_ce : StronglyMeasurable[mW] (μ[f|mW]) := stronglyMeasurable_condexp
have hsm_ceAmb : StronglyMeasurable (μ[f|mW]) := hsm_ce.mono hmW_le
```

---

### 6. Indicator-Integration Cookbook

```lean
-- Unrestricted: ∫ (Z⁻¹ B).indicator h = ∫ h * ((Z⁻¹ B).indicator 1)
-- Restricted:  ∫_{S} (Z⁻¹ B).indicator h = ∫_{S ∩ Z⁻¹ B} h

-- Rewrite pattern (avoids fragile lemma names):
have : (fun ω => h ω * indicator (Z⁻¹' B) 1 ω) = indicator (Z⁻¹' B) h := by
  funext ω; by_cases hω : ω ∈ Z⁻¹' B
  · simp [hω, Set.indicator_of_mem, mul_one]
  · simp [hω, Set.indicator_of_notMem, mul_zero]
```

---

## Mathlib Lemma Quick Reference

**Conditional expectation:**
- `integrable_condexp`, `stronglyMeasurable_condexp`, `aestronglyMeasurable_condexp`
- `set_integral_condexp` - set-integral projection (wrap as `setIntegral_condExp_eq`)

<<<<<<< HEAD
## ❌ DON'T USE THIS HERE (Common Anti-Patterns)

**These patterns cause subtle bugs. Avoid them:**

1. **❌ Don't `letI` the whole goal to a sub-σ-algebra instance**
   - Problem: Instance drift makes Lean treat Ω's instance as σ(W) unexpectedly
   - Fix: Freeze ambient with `let m0 : MeasurableSpace Ω := ‹_›` and use `@` or local `haveI`

2. **❌ Don't prove idempotence of CE when you only need set-integral equality**
   - Problem: Proving `μ[g|m] = g` a.e. is harder than needed
   - Fix: Use `set_integral_condexp` for s ∈ m instead

3. **❌ Don't force measurability of products directly**
   - Problem: `AEStronglyMeasurable (fun ω => f ω * g ω)` synthesis is fragile
   - Fix: Rewrite to indicator form and use `Integrable.indicator`

---

## Advanced Patterns from Real Projects

### 1. Freeze the Ambient σ-Algebra (Stop Instance Drift)

**Problem:** `letI` or implicit inference can make Lean treat Ω's instance as σ(W) or σ(Z,W) unexpectedly, causing type mismatches.

**Solution:** Freeze the ambient measurable space once at the start:

```lean
-- Freeze the ambient measurable space once
let m0 : MeasurableSpace Ω := ‹_›

-- Build sub-σ-algebras explicitly (NO letI)
let mW  : MeasurableSpace Ω := MeasurableSpace.comap W  m0
let mZW : MeasurableSpace Ω := MeasurableSpace.comap (fun ω => (Z ω, W ω)) m0

-- Ambient measurability pinned to m0
have hZ_amb : @Measurable Ω m0 _ Z := by simpa using hZ
have hBpre_amb : @MeasurableSet Ω m0 (Z ⁻¹' B) := hB.preimage hZ_amb
```

**When a lemma must use the ambient instance,** force it with `@… Ω m0 …` or a tiny local block:

```lean
have hBpre_amb : MeasurableSet (Z ⁻¹' B) := by
  haveI : MeasurableSpace Ω := m0
  simpa using hB.preimage hZ
```

---

### 2. Always Prefer Set-Integral Projection Over CE Idempotence

**Instead of proving** `μ[g|m] = g` a.e. (hard), **do this:**

```lean
-- For s ∈ m, Integrable g:
have hset : ∫ x in s, μ[g|m] x ∂μ = ∫ x in s, g x ∂μ :=
  set_integral_condexp (μ := μ) (m := m) (hm := hm_le) (hs := hs) (hf := hg)
```

**Recommended wrapper** to avoid mathlib name/order drift:

```lean
lemma setIntegral_condExp_eq
    (μ : Measure Ω) (m : MeasurableSpace Ω) (hm : m ≤ ‹_›)
    {s : Set Ω} (hs : MeasurableSet s) {g : Ω → ℝ} (hg : Integrable g μ) :
  ∫ x in s, μ[g|m] x ∂μ = ∫ x in s, g x ∂μ := by
  simpa using (set_integral_condexp (μ := μ) (m := m) (hm := hm) (hs := hs) (hf := hg))
```

---

### 3. Product vs Indicator: Rewrite, Don't Fight Measurability

**Pattern:** When you have `f * indicator`, rewrite to `indicator f` and use `Integrable.indicator` instead of proving product measurability.

**Canonical pointwise identity:**

```lean
-- gB := (Z ⁻¹' B).indicator (fun _ => (1 : ℝ))
have hMulAsInd :
  (fun ω => μ[f|mW] ω * gB ω) = (Z ⁻¹' B).indicator (μ[f|mW]) := by
  funext ω; by_cases hω : ω ∈ Z ⁻¹' B
  · simp [gB, hω, Set.indicator_of_mem, mul_one]
  · simp [gB, hω, Set.indicator_of_notMem, mul_zero]

-- Integrability of the product without touching product measurability:
have hIntProd : Integrable (fun ω => μ[f|mW] ω * gB ω) μ := by
  have hIntCE : Integrable (μ[f|mW]) μ := integrable_condexp
  have hBpre_amb : MeasurableSet (Z ⁻¹' B) := hB.preimage hZ
  simpa [hMulAsInd] using hIntCE.indicator hBpre_amb
```

**Restricted integral identity:**

```
∫_{W⁻¹ C} (μ[f|mW] * gB) = ∫_{W⁻¹ C} (Z⁻¹ B).indicator (μ[f|mW])
                          = ∫_{W⁻¹ C ∩ Z⁻¹ B} μ[f|mW]
```

---

### 4. Bounding CE Pointwise: Use the A.E. Boundedness Lemma

**Pattern:** Go from `|f| ≤ 1` to `|μ[f|m]| ≤ 1` a.e. with friction-free NNReal casting:

```lean
-- Start with a real bound
have hbdd_f : ∀ᵐ ω ∂μ, |f ω| ≤ (1 : ℝ) := …

-- Coerce inside the event to avoid LE synthesis errors
have hbdd_f' : ∀ᵐ ω ∂μ, |f ω| ≤ ((1 : ℝ≥0) : ℝ) :=
  hbdd_f.mono (by intro ω h; simpa [NNReal.coe_one] using h)

-- Then apply the lemma and switch abs↔norm
have hCE_le_one : ∀ᵐ ω ∂μ, ‖μ[f|m] ω‖ ≤ (1 : ℝ) := by
  simpa [Real.norm_eq_abs, NNReal.coe_one] using
    (MeasureTheory.ae_bdd_condExp_of_ae_bdd
      (μ := μ) (m := m) (R := (1 : ℝ≥0)) (f := f) hbdd_f')
```

**Recommended wrapper** with a real bound `R : ℝ, 0 ≤ R`:

```lean
lemma ae_bdd_condExp_real
    (μ : Measure Ω) (m : MeasurableSpace Ω)
    {f : Ω → ℝ} {R : ℝ} (hR : 0 ≤ R) (hbdd : ∀ᵐ ω ∂μ, |f ω| ≤ R) :
  ∀ᵐ ω ∂μ, ‖μ[f|m] ω‖ ≤ R := by
  have hR_nn : R = ((⟨R, hR⟩ : ℝ≥0) : ℝ) := by simp
  have hbdd' : ∀ᵐ ω ∂μ, |f ω| ≤ ((⟨R, hR⟩ : ℝ≥0) : ℝ) :=
    hbdd.mono (by intro ω h; simpa [hR_nn] using h)
  simpa [Real.norm_eq_abs, hR_nn] using
    (MeasureTheory.ae_bdd_condExp_of_ae_bdd
      (μ := μ) (m := m) (R := ⟨R, hR⟩) (f := f) hbdd')
```

---

### 5. σ-Algebra Relations: Ready-to-Paste Facts

**Copy these whenever you need σ-algebra relations:**

```lean
-- σ(W) ≤ ambient
have hmW_le  : mW ≤ ‹MeasurableSpace Ω› := hW.comap_le

-- σ(Z,W) ≤ ambient
have hmZW_le : mZW ≤ ‹MeasurableSpace Ω› := (hZ.prod_mk hW).comap_le

-- σ(W) ≤ σ(Z,W)
have hmW_le_mZW : mW ≤ mZW :=
  (measurable_snd.comp (hZ.prod_mk hW)).comap_le

-- Measurability transport
have hsm_ce    : StronglyMeasurable[mW] (μ[f|mW]) := stronglyMeasurable_condexp
have hsm_ceAmb : StronglyMeasurable (μ[f|mW])     := hsm_ce.mono hmW_le
have haesm_ce  : AEStronglyMeasurable (μ[f|mW]) μ := hsm_ceAmb.aestronglyMeasurable
```

---

### 6. Indicator-Integration Cookbook (Direction Matters)

**Two rewrites that always work:**

```lean
-- Unrestricted integral:
∫ (Z⁻¹ B).indicator h = ∫ h * ((Z⁻¹ B).indicator (fun _ => (1:ℝ)))

-- Restricted integral by S:
∫_{S} (Z⁻¹ B).indicator h = ∫_{S ∩ Z⁻¹ B} h
```

**Example with `by_cases` + `simp`** to avoid fragile lemma names:

```lean
have hRewrite : (fun ω => h ω * indicator (Z⁻¹' B) (fun _ => (1:ℝ)) ω)
              = indicator (Z⁻¹' B) h := by
  funext ω
  by_cases hω : ω ∈ Z⁻¹' B
  · simp [hω, Set.indicator_of_mem, mul_one]
  · simp [hω, Set.indicator_of_notMem, mul_zero]

-- Then use integral_congr_ae or rw [hRewrite]
```

**Key lemmas for indicator manipulation:**
- `integral_indicator` - convert indicator to restricted integral
- `Integrable.indicator` - integrability from measurability + integrability
- `Set.indicator_of_mem`, `Set.indicator_of_notMem` - pointwise simplification
- `Set.indicator_indicator` - nested indicators (S ∩ T pattern)

---

## TL;DR

When working with sub-σ-algebras and conditional expectation:
1. **Make ambient space explicit:** `{m₀ : MeasurableSpace Ω}`
2. **Never use `‹_›`** for ambient space (it resolves incorrectly)
3. **Use `haveI`** to provide trimmed measure instances
4. **Correct binder order:** All instances first, then plain parameters
5. **Follow condExpWith pattern** for conditional expectation work
6. **Freeze ambient instance** with `let m0 : MeasurableSpace Ω := ‹_›`
7. **Prefer set-integral projection** over CE idempotence proofs
8. **Rewrite products to indicators** instead of proving product measurability

This prevents type class inference failures and is essential for any serious work with conditional expectation in Lean 4.

---

## Mathlib Lemma Quick Reference

**Conditional expectation basics:**
- `integrable_condexp` - CE is integrable
- `stronglyMeasurable_condexp` - CE is strongly measurable in sub-σ-algebra
- `aestronglyMeasurable_condexp` - CE is a.e. strongly measurable

**Set-integral projection:**
- `set_integral_condexp` - `∫_{s} μ[f|m] = ∫_{s} f` for s ∈ m
- Wrap as `setIntegral_condExp_eq` to avoid parameter order changes

**A.E. boundedness:**
- `MeasureTheory.ae_bdd_condExp_of_ae_bdd` - bound CE from bound on f (NNReal version)
- Wrap as `ae_bdd_condExp_real` for real bounds

**Indicator helpers:**
- `integral_indicator` - `∫ s.indicator f = ∫_{s} f`
- `Integrable.indicator` - integrability of indicator functions
- `Set.indicator_of_mem` - `indicator s f x = f x` when `x ∈ s`
- `Set.indicator_of_notMem` - `indicator s f x = 0` when `x ∉ s`
- `Set.indicator_indicator` - nested indicators collapse to intersection

**Trimmed measures:**
- `isFiniteMeasure_trim` - transfer finite measure to trimmed measure
- `sigmaFinite_trim` - transfer σ-finiteness to trimmed measure
=======
**A.E. boundedness:**
- `ae_bdd_condExp_of_ae_bdd` - bound CE from bound on f (NNReal version)

**Indicators:**
- `integral_indicator`, `Integrable.indicator`
- `Set.indicator_of_mem`, `Set.indicator_of_notMem`, `Set.indicator_indicator`

**Trimmed measures:**
- `isFiniteMeasure_trim`, `sigmaFinite_trim`

**Measurability lifting:**
- `MeasurableSet[m] s → MeasurableSet[m₀] s` via `hm _ hs_m` where `hm : m ≤ m₀`
>>>>>>> ebb884a5
<|MERGE_RESOLUTION|>--- conflicted
+++ resolved
@@ -244,242 +244,6 @@
 - `integrable_condexp`, `stronglyMeasurable_condexp`, `aestronglyMeasurable_condexp`
 - `set_integral_condexp` - set-integral projection (wrap as `setIntegral_condExp_eq`)
 
-<<<<<<< HEAD
-## ❌ DON'T USE THIS HERE (Common Anti-Patterns)
-
-**These patterns cause subtle bugs. Avoid them:**
-
-1. **❌ Don't `letI` the whole goal to a sub-σ-algebra instance**
-   - Problem: Instance drift makes Lean treat Ω's instance as σ(W) unexpectedly
-   - Fix: Freeze ambient with `let m0 : MeasurableSpace Ω := ‹_›` and use `@` or local `haveI`
-
-2. **❌ Don't prove idempotence of CE when you only need set-integral equality**
-   - Problem: Proving `μ[g|m] = g` a.e. is harder than needed
-   - Fix: Use `set_integral_condexp` for s ∈ m instead
-
-3. **❌ Don't force measurability of products directly**
-   - Problem: `AEStronglyMeasurable (fun ω => f ω * g ω)` synthesis is fragile
-   - Fix: Rewrite to indicator form and use `Integrable.indicator`
-
----
-
-## Advanced Patterns from Real Projects
-
-### 1. Freeze the Ambient σ-Algebra (Stop Instance Drift)
-
-**Problem:** `letI` or implicit inference can make Lean treat Ω's instance as σ(W) or σ(Z,W) unexpectedly, causing type mismatches.
-
-**Solution:** Freeze the ambient measurable space once at the start:
-
-```lean
--- Freeze the ambient measurable space once
-let m0 : MeasurableSpace Ω := ‹_›
-
--- Build sub-σ-algebras explicitly (NO letI)
-let mW  : MeasurableSpace Ω := MeasurableSpace.comap W  m0
-let mZW : MeasurableSpace Ω := MeasurableSpace.comap (fun ω => (Z ω, W ω)) m0
-
--- Ambient measurability pinned to m0
-have hZ_amb : @Measurable Ω m0 _ Z := by simpa using hZ
-have hBpre_amb : @MeasurableSet Ω m0 (Z ⁻¹' B) := hB.preimage hZ_amb
-```
-
-**When a lemma must use the ambient instance,** force it with `@… Ω m0 …` or a tiny local block:
-
-```lean
-have hBpre_amb : MeasurableSet (Z ⁻¹' B) := by
-  haveI : MeasurableSpace Ω := m0
-  simpa using hB.preimage hZ
-```
-
----
-
-### 2. Always Prefer Set-Integral Projection Over CE Idempotence
-
-**Instead of proving** `μ[g|m] = g` a.e. (hard), **do this:**
-
-```lean
--- For s ∈ m, Integrable g:
-have hset : ∫ x in s, μ[g|m] x ∂μ = ∫ x in s, g x ∂μ :=
-  set_integral_condexp (μ := μ) (m := m) (hm := hm_le) (hs := hs) (hf := hg)
-```
-
-**Recommended wrapper** to avoid mathlib name/order drift:
-
-```lean
-lemma setIntegral_condExp_eq
-    (μ : Measure Ω) (m : MeasurableSpace Ω) (hm : m ≤ ‹_›)
-    {s : Set Ω} (hs : MeasurableSet s) {g : Ω → ℝ} (hg : Integrable g μ) :
-  ∫ x in s, μ[g|m] x ∂μ = ∫ x in s, g x ∂μ := by
-  simpa using (set_integral_condexp (μ := μ) (m := m) (hm := hm) (hs := hs) (hf := hg))
-```
-
----
-
-### 3. Product vs Indicator: Rewrite, Don't Fight Measurability
-
-**Pattern:** When you have `f * indicator`, rewrite to `indicator f` and use `Integrable.indicator` instead of proving product measurability.
-
-**Canonical pointwise identity:**
-
-```lean
--- gB := (Z ⁻¹' B).indicator (fun _ => (1 : ℝ))
-have hMulAsInd :
-  (fun ω => μ[f|mW] ω * gB ω) = (Z ⁻¹' B).indicator (μ[f|mW]) := by
-  funext ω; by_cases hω : ω ∈ Z ⁻¹' B
-  · simp [gB, hω, Set.indicator_of_mem, mul_one]
-  · simp [gB, hω, Set.indicator_of_notMem, mul_zero]
-
--- Integrability of the product without touching product measurability:
-have hIntProd : Integrable (fun ω => μ[f|mW] ω * gB ω) μ := by
-  have hIntCE : Integrable (μ[f|mW]) μ := integrable_condexp
-  have hBpre_amb : MeasurableSet (Z ⁻¹' B) := hB.preimage hZ
-  simpa [hMulAsInd] using hIntCE.indicator hBpre_amb
-```
-
-**Restricted integral identity:**
-
-```
-∫_{W⁻¹ C} (μ[f|mW] * gB) = ∫_{W⁻¹ C} (Z⁻¹ B).indicator (μ[f|mW])
-                          = ∫_{W⁻¹ C ∩ Z⁻¹ B} μ[f|mW]
-```
-
----
-
-### 4. Bounding CE Pointwise: Use the A.E. Boundedness Lemma
-
-**Pattern:** Go from `|f| ≤ 1` to `|μ[f|m]| ≤ 1` a.e. with friction-free NNReal casting:
-
-```lean
--- Start with a real bound
-have hbdd_f : ∀ᵐ ω ∂μ, |f ω| ≤ (1 : ℝ) := …
-
--- Coerce inside the event to avoid LE synthesis errors
-have hbdd_f' : ∀ᵐ ω ∂μ, |f ω| ≤ ((1 : ℝ≥0) : ℝ) :=
-  hbdd_f.mono (by intro ω h; simpa [NNReal.coe_one] using h)
-
--- Then apply the lemma and switch abs↔norm
-have hCE_le_one : ∀ᵐ ω ∂μ, ‖μ[f|m] ω‖ ≤ (1 : ℝ) := by
-  simpa [Real.norm_eq_abs, NNReal.coe_one] using
-    (MeasureTheory.ae_bdd_condExp_of_ae_bdd
-      (μ := μ) (m := m) (R := (1 : ℝ≥0)) (f := f) hbdd_f')
-```
-
-**Recommended wrapper** with a real bound `R : ℝ, 0 ≤ R`:
-
-```lean
-lemma ae_bdd_condExp_real
-    (μ : Measure Ω) (m : MeasurableSpace Ω)
-    {f : Ω → ℝ} {R : ℝ} (hR : 0 ≤ R) (hbdd : ∀ᵐ ω ∂μ, |f ω| ≤ R) :
-  ∀ᵐ ω ∂μ, ‖μ[f|m] ω‖ ≤ R := by
-  have hR_nn : R = ((⟨R, hR⟩ : ℝ≥0) : ℝ) := by simp
-  have hbdd' : ∀ᵐ ω ∂μ, |f ω| ≤ ((⟨R, hR⟩ : ℝ≥0) : ℝ) :=
-    hbdd.mono (by intro ω h; simpa [hR_nn] using h)
-  simpa [Real.norm_eq_abs, hR_nn] using
-    (MeasureTheory.ae_bdd_condExp_of_ae_bdd
-      (μ := μ) (m := m) (R := ⟨R, hR⟩) (f := f) hbdd')
-```
-
----
-
-### 5. σ-Algebra Relations: Ready-to-Paste Facts
-
-**Copy these whenever you need σ-algebra relations:**
-
-```lean
--- σ(W) ≤ ambient
-have hmW_le  : mW ≤ ‹MeasurableSpace Ω› := hW.comap_le
-
--- σ(Z,W) ≤ ambient
-have hmZW_le : mZW ≤ ‹MeasurableSpace Ω› := (hZ.prod_mk hW).comap_le
-
--- σ(W) ≤ σ(Z,W)
-have hmW_le_mZW : mW ≤ mZW :=
-  (measurable_snd.comp (hZ.prod_mk hW)).comap_le
-
--- Measurability transport
-have hsm_ce    : StronglyMeasurable[mW] (μ[f|mW]) := stronglyMeasurable_condexp
-have hsm_ceAmb : StronglyMeasurable (μ[f|mW])     := hsm_ce.mono hmW_le
-have haesm_ce  : AEStronglyMeasurable (μ[f|mW]) μ := hsm_ceAmb.aestronglyMeasurable
-```
-
----
-
-### 6. Indicator-Integration Cookbook (Direction Matters)
-
-**Two rewrites that always work:**
-
-```lean
--- Unrestricted integral:
-∫ (Z⁻¹ B).indicator h = ∫ h * ((Z⁻¹ B).indicator (fun _ => (1:ℝ)))
-
--- Restricted integral by S:
-∫_{S} (Z⁻¹ B).indicator h = ∫_{S ∩ Z⁻¹ B} h
-```
-
-**Example with `by_cases` + `simp`** to avoid fragile lemma names:
-
-```lean
-have hRewrite : (fun ω => h ω * indicator (Z⁻¹' B) (fun _ => (1:ℝ)) ω)
-              = indicator (Z⁻¹' B) h := by
-  funext ω
-  by_cases hω : ω ∈ Z⁻¹' B
-  · simp [hω, Set.indicator_of_mem, mul_one]
-  · simp [hω, Set.indicator_of_notMem, mul_zero]
-
--- Then use integral_congr_ae or rw [hRewrite]
-```
-
-**Key lemmas for indicator manipulation:**
-- `integral_indicator` - convert indicator to restricted integral
-- `Integrable.indicator` - integrability from measurability + integrability
-- `Set.indicator_of_mem`, `Set.indicator_of_notMem` - pointwise simplification
-- `Set.indicator_indicator` - nested indicators (S ∩ T pattern)
-
----
-
-## TL;DR
-
-When working with sub-σ-algebras and conditional expectation:
-1. **Make ambient space explicit:** `{m₀ : MeasurableSpace Ω}`
-2. **Never use `‹_›`** for ambient space (it resolves incorrectly)
-3. **Use `haveI`** to provide trimmed measure instances
-4. **Correct binder order:** All instances first, then plain parameters
-5. **Follow condExpWith pattern** for conditional expectation work
-6. **Freeze ambient instance** with `let m0 : MeasurableSpace Ω := ‹_›`
-7. **Prefer set-integral projection** over CE idempotence proofs
-8. **Rewrite products to indicators** instead of proving product measurability
-
-This prevents type class inference failures and is essential for any serious work with conditional expectation in Lean 4.
-
----
-
-## Mathlib Lemma Quick Reference
-
-**Conditional expectation basics:**
-- `integrable_condexp` - CE is integrable
-- `stronglyMeasurable_condexp` - CE is strongly measurable in sub-σ-algebra
-- `aestronglyMeasurable_condexp` - CE is a.e. strongly measurable
-
-**Set-integral projection:**
-- `set_integral_condexp` - `∫_{s} μ[f|m] = ∫_{s} f` for s ∈ m
-- Wrap as `setIntegral_condExp_eq` to avoid parameter order changes
-
-**A.E. boundedness:**
-- `MeasureTheory.ae_bdd_condExp_of_ae_bdd` - bound CE from bound on f (NNReal version)
-- Wrap as `ae_bdd_condExp_real` for real bounds
-
-**Indicator helpers:**
-- `integral_indicator` - `∫ s.indicator f = ∫_{s} f`
-- `Integrable.indicator` - integrability of indicator functions
-- `Set.indicator_of_mem` - `indicator s f x = f x` when `x ∈ s`
-- `Set.indicator_of_notMem` - `indicator s f x = 0` when `x ∉ s`
-- `Set.indicator_indicator` - nested indicators collapse to intersection
-
-**Trimmed measures:**
-- `isFiniteMeasure_trim` - transfer finite measure to trimmed measure
-- `sigmaFinite_trim` - transfer σ-finiteness to trimmed measure
-=======
 **A.E. boundedness:**
 - `ae_bdd_condExp_of_ae_bdd` - bound CE from bound on f (NNReal version)
 
@@ -491,5 +255,4 @@
 - `isFiniteMeasure_trim`, `sigmaFinite_trim`
 
 **Measurability lifting:**
-- `MeasurableSet[m] s → MeasurableSet[m₀] s` via `hm _ hs_m` where `hm : m ≤ m₀`
->>>>>>> ebb884a5
+- `MeasurableSet[m] s → MeasurableSet[m₀] s` via `hm _ hs_m` where `hm : m ≤ m₀`